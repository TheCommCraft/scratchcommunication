--- conflicted
+++ resolved
@@ -3,11 +3,7 @@
 with open("README.md", encoding="utf-8") as f:
     long_description = f.read()
     
-<<<<<<< HEAD
 VERSION = '2.15.3'
-=======
-VERSION = '2.15.3b1'
->>>>>>> e0537c7a
 
 setup(
     name='scratchcommunication',
